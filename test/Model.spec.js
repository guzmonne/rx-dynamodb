--- conflicted
+++ resolved
@@ -266,7 +266,6 @@
 	})
 
 	describe('#_buildPaginationKey(result, params, items, options)', () => {
-<<<<<<< HEAD
 		const params = {TableName}
 		const options = {}
 		
@@ -297,14 +296,5 @@
 			const actual = JSON.stringify(Model._buildPaginationKey(result, _params, items, options))
 			expect(actual).to.equal(expected)
 		})
-=======
-		it('should return an empty object if there are zero items', () => {
-			const actual = JSON.stringify(Model._buildPaginationKey({items: []}, params, [], options))
-			expect(actual).to.equal('{}')
-		})
->>>>>>> c6a9e496
-	})
-})
-
--{"nextPage":"eyJJRCI6MiwiUmFuZ2UiOjN9","prevPage":"-eyJJRCI6MSwiUmFuZ2UiOjJ9"}
-+{"nextPage":"eyJJRCI6MiwiUmFuZ2UiOjN9","prevPage":"-eyJJRCI6MSwiUmFuZ2UiOjN9"}+	})
+})